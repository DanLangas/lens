--- conflicted
+++ resolved
@@ -160,12 +160,9 @@
       "include": "build/installer.nsh",
       "oneClick": false,
       "allowToChangeInstallationDirectory": true
-<<<<<<< HEAD
-=======
     },
     "snap": {
       "confinement": "classic"
->>>>>>> 5287e7e5
     },
     "publish": [
       {
@@ -173,11 +170,7 @@
         "repo": "lens",
         "owner": "lensapp"
       }
-<<<<<<< HEAD
     ],
-    "snap": {
-      "confinement": "classic"
-    },
     "protocols": {
       "name": "Lens Protocol Handler",
       "schemes": [
@@ -185,9 +178,6 @@
       ],
       "role": "Viewer"
     }
-=======
-    ]
->>>>>>> 5287e7e5
   },
   "lens": {
     "extensions": [
