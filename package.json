{
  "name": "kontena-lens",
  "productName": "Lens",
  "description": "Lens - The Kubernetes IDE",
  "version": "4.1.0-alpha.2",
  "main": "static/build/main.js",
  "copyright": "© 2020, Mirantis, Inc.",
  "license": "MIT",
  "author": {
    "name": "Mirantis, Inc.",
    "email": "info@k8slens.dev"
  },
  "scripts": {
    "dev": "concurrently -k \"yarn run dev-run -C\" yarn:dev:*",
    "dev-build": "concurrently yarn:compile:*",
    "dev-run": "nodemon --watch static/build/main.js --exec \"electron --inspect .\"",
    "dev:main": "yarn run compile:main --watch",
    "dev:renderer": "yarn run webpack-dev-server --config webpack.renderer.ts",
    "dev:extension-types": "yarn run compile:extension-types --watch",
    "compile": "env NODE_ENV=production concurrently yarn:compile:*",
    "compile:main": "yarn run webpack --config webpack.main.ts",
    "compile:renderer": "yarn run webpack --config webpack.renderer.ts",
    "compile:extension-types": "yarn run webpack --config webpack.extensions.ts",
    "npm:fix-package-version": "yarn run ts-node build/set_npm_version.ts",
    "build:linux": "yarn run compile && electron-builder --linux --dir -c.productName=Lens",
    "build:mac": "yarn run compile && electron-builder --mac --dir -c.productName=Lens",
    "build:win": "yarn run compile && electron-builder --win --dir -c.productName=Lens",
    "test": "jest --env=jsdom src $@",
    "integration": "jest --runInBand integration",
    "dist": "yarn run compile && electron-builder --publish onTag",
    "dist:win": "yarn run compile && electron-builder --publish onTag --x64 --ia32",
    "dist:dir": "yarn run dist --dir -c.compression=store -c.mac.identity=null",
    "postinstall": "patch-package",
    "download-bins": "concurrently yarn:download:*",
    "download:kubectl": "yarn run ts-node build/download_kubectl.ts",
    "download:helm": "yarn run ts-node build/download_helm.ts",
    "build:tray-icons": "yarn run ts-node build/build_tray_icon.ts",
    "lint": "yarn run eslint $@ --ext js,ts,tsx --max-warnings=0 .",
    "lint:fix": "yarn run lint --fix",
    "mkdocs-serve-local": "docker build -t mkdocs-serve-local:latest mkdocs/ && docker run --rm -it -p 8000:8000 -v ${PWD}:/docs mkdocs-serve-local:latest",
    "verify-docs": "docker build -t mkdocs-serve-local:latest mkdocs/ && docker run --rm -v ${PWD}:/docs mkdocs-serve-local:latest build --strict",
    "typedocs-extensions-api": "yarn run typedoc --ignoreCompilerErrors --readme docs/extensions/typedoc-readme.md.tpl --name @k8slens/extensions --out docs/extensions/api --mode library --excludePrivate --hideBreadcrumbs --includes src/ src/extensions/extension-api.ts"
  },
  "config": {
    "bundledKubectlVersion": "1.18.15",
    "bundledHelmVersion": "3.4.2"
  },
  "engines": {
    "node": ">=12 <13"
  },
  "jest": {
    "collectCoverage": false,
    "verbose": true,
    "testEnvironment": "node",
    "transform": {
      "^.+\\.tsx?$": "ts-jest"
    },
    "moduleNameMapper": {
      "\\.(css|scss)$": "<rootDir>/__mocks__/styleMock.ts",
      "\\.(svg)$": "<rootDir>/__mocks__/imageMock.ts",
      "^@lingui/macro$": "<rootDir>/__mocks__/@linguiMacro.ts"
    },
    "modulePathIgnorePatterns": [
      "<rootDir>/dist",
      "<rootDir>/src/extensions/npm"
    ],
    "setupFiles": [
      "<rootDir>/src/jest.setup.ts",
      "jest-canvas-mock"
    ]
  },
  "build": {
    "files": [
      "static/build/main.js"
    ],
    "afterSign": "build/notarize.js",
    "extraResources": [
      {
        "from": "locales/",
        "to": "locales/",
        "filter": "**/*.js"
      },
      {
        "from": "static/",
        "to": "static/",
        "filter": "!**/main.js"
      },
      {
        "from": "build/tray",
        "to": "static/icons",
        "filter": "*.png"
      },
      {
        "from": "extensions/",
        "to": "./extensions/",
        "filter": [
          "**/*.js*",
          "**/*.yml*",
          "!**/node_modules"
        ]
      },
      "LICENSE"
    ],
    "linux": {
      "category": "Network",
      "artifactName": "${productName}-${version}.${arch}.${ext}",
      "target": [
        "deb",
        "rpm",
        "snap",
        "AppImage"
      ],
      "extraResources": [
        {
          "from": "binaries/client/linux/x64/kubectl",
          "to": "./x64/kubectl"
        },
        {
          "from": "binaries/client/helm3/helm3",
          "to": "./helm3/helm3"
        }
      ]
    },
    "mac": {
      "hardenedRuntime": true,
      "gatekeeperAssess": false,
      "entitlements": "build/entitlements.mac.plist",
      "entitlementsInherit": "build/entitlements.mac.plist",
      "extraResources": [
        {
          "from": "binaries/client/darwin/x64/kubectl",
          "to": "./x64/kubectl"
        },
        {
          "from": "binaries/client/helm3/helm3",
          "to": "./helm3/helm3"
        }
      ]
    },
    "win": {
      "target": [
        "nsis"
      ],
      "extraResources": [
        {
          "from": "binaries/client/windows/x64/kubectl.exe",
          "to": "./x64/kubectl.exe"
        },
        {
          "from": "binaries/client/windows/ia32/kubectl.exe",
          "to": "./ia32/kubectl.exe"
        },
        {
          "from": "binaries/client/helm3/helm3.exe",
          "to": "./helm3/helm3.exe"
        }
      ]
    },
    "nsis": {
      "include": "build/installer.nsh",
      "oneClick": false,
      "allowToChangeInstallationDirectory": true
<<<<<<< HEAD
=======
    },
    "snap": {
      "confinement": "classic"
>>>>>>> 19c0e737
    },
    "publish": [
      {
        "provider": "github",
        "repo": "lens",
        "owner": "lensapp"
      }
    ]
  },
  "lens": {
    "extensions": [
      "telemetry",
      "pod-menu",
      "node-menu",
      "metrics-cluster-feature",
      "license-menu-item",
      "kube-object-event-status",
      "survey"
    ]
  },
  "dependencies": {
    "@hapi/call": "^8.0.0",
    "@hapi/subtext": "^7.0.3",
    "@kubernetes/client-node": "^0.12.0",
    "array-move": "^3.0.0",
    "await-lock": "^2.1.0",
    "chalk": "^4.1.0",
    "chokidar": "^3.4.3",
    "command-exists": "1.2.9",
    "conf": "^7.0.1",
    "crypto-js": "^4.0.0",
    "electron-devtools-installer": "^3.1.1",
    "electron-updater": "^4.3.1",
    "electron-window-state": "^5.0.3",
    "filenamify": "^4.1.0",
    "fs-extra": "^9.0.1",
    "handlebars": "^4.7.6",
    "http-proxy": "^1.18.1",
    "js-yaml": "^3.14.0",
    "jsdom": "^16.4.0",
    "jsonpath": "^1.0.2",
    "lodash": "^4.17.15",
    "mac-ca": "^1.0.4",
    "marked": "^1.2.7",
    "md5-file": "^5.0.0",
    "mobx": "^5.15.7",
    "mobx-observable-history": "^1.0.3",
    "mobx-react": "^6.2.2",
    "mock-fs": "^4.12.0",
    "node-pty": "^0.9.0",
    "npm": "^6.14.8",
    "openid-client": "^3.15.2",
    "p-limit": "^3.1.0",
    "path-to-regexp": "^6.1.0",
    "proper-lockfile": "^4.1.1",
    "react": "^17.0.1",
    "react-dom": "^17.0.1",
    "react-router": "^5.2.0",
    "request": "^2.88.2",
    "request-promise-native": "^1.0.8",
    "semver": "^7.3.2",
    "serializr": "^2.0.3",
    "shell-env": "^3.0.1",
    "spdy": "^4.0.2",
    "tar": "^6.0.5",
    "tcp-port-used": "^1.0.1",
    "tempy": "^0.5.0",
    "uuid": "^8.3.2",
    "win-ca": "^3.2.0",
    "winston": "^3.2.1",
    "winston-transport-browserconsole": "^1.0.5",
    "ws": "^7.3.0"
  },
  "devDependencies": {
    "@emeraldpay/hashicon-react": "^0.4.0",
    "@material-ui/core": "^4.10.1",
    "@pmmmwh/react-refresh-webpack-plugin": "^0.4.3",
    "@testing-library/jest-dom": "^5.11.5",
    "@testing-library/react": "^11.1.0",
    "@types/chart.js": "^2.9.21",
    "@types/circular-dependency-plugin": "^5.0.1",
    "@types/color": "^3.0.1",
    "@types/crypto-js": "^3.1.47",
    "@types/dompurify": "^2.0.2",
    "@types/electron-devtools-installer": "^2.2.0",
    "@types/electron-window-state": "^2.0.34",
    "@types/fs-extra": "^9.0.1",
    "@types/hapi": "^18.0.5",
    "@types/hoist-non-react-statics": "^3.3.1",
    "@types/html-webpack-plugin": "^3.2.3",
    "@types/http-proxy": "^1.17.4",
    "@types/jest": "^25.2.3",
    "@types/js-yaml": "^3.12.4",
    "@types/jsdom": "^16.2.4",
    "@types/jsonpath": "^0.2.0",
    "@types/lodash": "^4.14.155",
    "@types/marked": "^0.7.4",
    "@types/md5-file": "^4.0.2",
    "@types/mini-css-extract-plugin": "^0.9.1",
    "@types/mock-fs": "^4.10.0",
    "@types/module-alias": "^2.0.0",
    "@types/node": "^12.12.45",
    "@types/npm": "^2.0.31",
    "@types/progress-bar-webpack-plugin": "^2.1.0",
    "@types/proper-lockfile": "^4.1.1",
    "@types/react": "^17.0.0",
    "@types/react-beautiful-dnd": "^13.0.0",
    "@types/react-dom": "^17.0.0",
    "@types/react-router-dom": "^5.1.6",
    "@types/react-select": "^3.0.13",
    "@types/react-window": "^1.8.2",
    "@types/request": "^2.48.5",
    "@types/request-promise-native": "^1.0.17",
    "@types/semver": "^7.2.0",
    "@types/sharp": "^0.26.0",
    "@types/shelljs": "^0.8.8",
    "@types/spdy": "^3.4.4",
    "@types/tar": "^4.0.4",
    "@types/tcp-port-used": "^1.0.0",
    "@types/tempy": "^0.3.0",
    "@types/terser-webpack-plugin": "^3.0.0",
    "@types/universal-analytics": "^0.4.4",
    "@types/uuid": "^8.3.0",
    "@types/webdriverio": "^4.13.0",
    "@types/webpack": "^4.41.17",
    "@types/webpack-dev-server": "^3.11.1",
    "@types/webpack-env": "^1.15.2",
    "@types/webpack-node-externals": "^1.7.1",
    "@typescript-eslint/eslint-plugin": "^4.14.2",
    "@typescript-eslint/parser": "^4.0.0",
    "ace-builds": "^1.4.11",
    "ansi_up": "^4.0.4",
    "chart.js": "^2.9.3",
    "circular-dependency-plugin": "^5.2.2",
    "color": "^3.1.2",
    "concurrently": "^5.2.0",
    "css-element-queries": "^1.2.3",
    "css-loader": "^3.5.3",
    "dompurify": "^2.0.11",
    "electron": "^9.4.0",
    "electron-builder": "^22.7.0",
    "electron-notarize": "^0.3.0",
    "eslint": "^7.7.0",
    "eslint-plugin-react": "^7.21.5",
    "eslint-plugin-unused-imports": "^1.0.1",
    "file-loader": "^6.0.0",
    "flex.box": "^3.4.4",
    "fork-ts-checker-webpack-plugin": "^5.0.0",
    "hoist-non-react-statics": "^3.3.2",
    "html-webpack-plugin": "^4.3.0",
    "identity-obj-proxy": "^3.0.0",
    "include-media": "^1.4.9",
    "jest": "^26.0.1",
    "jest-canvas-mock": "^2.3.0",
    "jest-fetch-mock": "^3.0.3",
    "jest-mock-extended": "^1.0.10",
    "make-plural": "^6.2.2",
    "mini-css-extract-plugin": "^0.9.0",
    "moment": "^2.26.0",
    "node-loader": "^0.6.0",
    "node-sass": "^4.14.1",
    "nodemon": "^2.0.4",
    "patch-package": "^6.2.2",
    "postinstall-postinstall": "^2.1.0",
    "prettier": "^2.2.0",
    "progress-bar-webpack-plugin": "^2.1.0",
    "raw-loader": "^4.0.1",
    "react-beautiful-dnd": "^13.0.0",
    "react-refresh": "^0.9.0",
    "react-router-dom": "^5.2.0",
    "react-select": "^3.1.0",
    "react-select-event": "^5.1.0",
    "react-window": "^1.8.5",
    "sass-loader": "^8.0.2",
    "sharp": "^0.26.1",
    "spectron": "11.0.0",
    "style-loader": "^1.2.1",
    "terser-webpack-plugin": "^3.0.3",
    "ts-jest": "^26.1.0",
    "ts-loader": "^7.0.5",
    "ts-node": "^8.10.2",
    "type-fest": "^0.18.0",
    "typedoc": "0.17.0-3",
    "typedoc-plugin-markdown": "^2.4.0",
    "typeface-roboto": "^0.0.75",
    "typescript": "4.0.2",
    "url-loader": "^4.1.0",
    "webpack": "^4.44.2",
    "webpack-cli": "^3.3.11",
    "webpack-dev-server": "^3.11.0",
    "webpack-node-externals": "^1.7.2",
    "what-input": "^5.2.10",
    "xterm": "^4.6.0",
    "xterm-addon-fit": "^0.4.0"
  }
}<|MERGE_RESOLUTION|>--- conflicted
+++ resolved
@@ -160,12 +160,9 @@
       "include": "build/installer.nsh",
       "oneClick": false,
       "allowToChangeInstallationDirectory": true
-<<<<<<< HEAD
-=======
     },
     "snap": {
       "confinement": "classic"
->>>>>>> 19c0e737
     },
     "publish": [
       {
