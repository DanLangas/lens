import { createIpcChannel } from "./ipc";
import { ClusterId, clusterStore } from "./cluster-store";
import { extensionLoader } from "../extensions/extension-loader"
import { tracker } from "./tracker";

export const clusterIpc = {
  activate: createIpcChannel({
    channel: "cluster:activate",
    handle: (clusterId: ClusterId, force = false) => {
      const cluster = clusterStore.getById(clusterId);
      if (cluster) {
<<<<<<< HEAD
        if (frameId) {
          cluster.frameId = frameId; // save cluster's webFrame.routingId to be able to send push-updates
        }
        extensionLoader.broadcastExtensions(frameId)
        return cluster.activate();
=======
        return cluster.activate(force);
>>>>>>> 087ebf6a
      }
    },
  }),

  setFrameId: createIpcChannel({
    channel: "cluster:set-frame-id",
    handle: (clusterId: ClusterId, frameId?: number) => {
      const cluster = clusterStore.getById(clusterId);
      if (cluster) {
        if (frameId) cluster.frameId = frameId; // save cluster's webFrame.routingId to be able to send push-updates
        return cluster.pushState();
      }
    },
  }),

  refresh: createIpcChannel({
    channel: "cluster:refresh",
    handle: (clusterId: ClusterId) => {
      const cluster = clusterStore.getById(clusterId);
      if (cluster) return cluster.refresh();
    },
  }),

  disconnect: createIpcChannel({
    channel: "cluster:disconnect",
    handle: (clusterId: ClusterId) => {
      tracker.event("cluster", "stop");
      return clusterStore.getById(clusterId)?.disconnect();
    },
  }),

  installFeature: createIpcChannel({
    channel: "cluster:install-feature",
    handle: async (clusterId: ClusterId, feature: string, config?: any) => {
      tracker.event("cluster", "install", feature);
      const cluster = clusterStore.getById(clusterId);
      if (cluster) {
        await cluster.installFeature(feature, config)
      } else {
        throw `${clusterId} is not a valid cluster id`;
      }
    }
  }),

  uninstallFeature: createIpcChannel({
    channel: "cluster:uninstall-feature",
    handle: (clusterId: ClusterId, feature: string) => {
      tracker.event("cluster", "uninstall", feature);
      return clusterStore.getById(clusterId)?.uninstallFeature(feature)
    }
  }),

  upgradeFeature: createIpcChannel({
    channel: "cluster:upgrade-feature",
    handle: (clusterId: ClusterId, feature: string, config?: any) => {
      tracker.event("cluster", "upgrade", feature);
      return clusterStore.getById(clusterId)?.upgradeFeature(feature, config)
    }
  }),
}<|MERGE_RESOLUTION|>--- conflicted
+++ resolved
@@ -9,15 +9,7 @@
     handle: (clusterId: ClusterId, force = false) => {
       const cluster = clusterStore.getById(clusterId);
       if (cluster) {
-<<<<<<< HEAD
-        if (frameId) {
-          cluster.frameId = frameId; // save cluster's webFrame.routingId to be able to send push-updates
-        }
-        extensionLoader.broadcastExtensions(frameId)
-        return cluster.activate();
-=======
         return cluster.activate(force);
->>>>>>> 087ebf6a
       }
     },
   }),
@@ -28,6 +20,7 @@
       const cluster = clusterStore.getById(clusterId);
       if (cluster) {
         if (frameId) cluster.frameId = frameId; // save cluster's webFrame.routingId to be able to send push-updates
+        extensionLoader.broadcastExtensions(frameId)
         return cluster.pushState();
       }
     },
