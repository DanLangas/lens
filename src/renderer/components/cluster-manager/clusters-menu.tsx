import "./clusters-menu.scss"
import { remote } from "electron"
import React from "react";
import { observer } from "mobx-react";
import { _i18n } from "../../i18n";
import { t, Trans } from "@lingui/macro";
import { userStore } from "../../../common/user-store";
import { ClusterId, clusterStore } from "../../../common/cluster-store";
import { workspaceStore } from "../../../common/workspace-store";
import { ClusterIcon } from "../cluster-icon";
import { Icon } from "../icon";
import { autobind, cssNames, IClassName } from "../../utils";
import { Badge } from "../badge";
import { navigate } from "../../navigation";
import { addClusterURL } from "../+add-cluster";
import { clusterSettingsURL } from "../+cluster-settings";
import { landingURL } from "../+landing-page";
import { Tooltip } from "../tooltip";
import { ConfirmDialog } from "../confirm-dialog";
import { clusterIpc } from "../../../common/cluster-ipc";
<<<<<<< HEAD
import { clusterViewURL, getMatchedClusterId } from "./cluster-view.route";
import { DragDropContext, Draggable, DraggableProvided, Droppable, DroppableProvided, DropResult } from "react-beautiful-dnd";
import { dynamicPages } from "../../../extensions/register-page";
=======
import { clusterViewURL } from "./cluster-view.route";
import { DragDropContext, Droppable, Draggable, DropResult, DroppableProvided, DraggableProvided } from "react-beautiful-dnd";
import type { Cluster } from "../../../main/cluster";
>>>>>>> 7f6ae6e8

interface Props {
  className?: IClassName;
}

@observer
export class ClustersMenu extends React.Component<Props> {
  showCluster = (clusterId: ClusterId) => {
    clusterStore.setActive(clusterId);
    navigate(clusterViewURL({ params: { clusterId } }));
  }

  addCluster = () => {
    navigate(addClusterURL());
    clusterStore.setActive(null);
  }

  showContextMenu = (cluster: Cluster) => {
    const { Menu, MenuItem } = remote
    const menu = new Menu();

    menu.append(new MenuItem({
      label: _i18n._(t`Settings`),
      click: () => {
        clusterStore.setActive(cluster.id);
        navigate(clusterSettingsURL({
          params: {
            clusterId: cluster.id
          }
        }))
      }
    }));
    if (cluster.online) {
      menu.append(new MenuItem({
        label: _i18n._(t`Disconnect`),
        click: async () => {
          if (clusterStore.isActive(cluster.id)) {
            navigate(landingURL());
            clusterStore.setActive(null);
          }
          await clusterIpc.disconnect.invokeFromRenderer(cluster.id);
        }
      }))
    }
    menu.append(new MenuItem({
      label: _i18n._(t`Remove`),
      click: () => {
        ConfirmDialog.open({
          okButtonProps: {
            primary: false,
            accent: true,
            label: _i18n._(t`Remove`),
          },
          ok: () => {
            if (clusterStore.activeClusterId === cluster.id) {
              navigate(landingURL());
            }
            clusterStore.removeById(cluster.id);
          },
          message: <p>Are you sure want to remove cluster <b title={cluster.id}>{cluster.contextName}</b>?</p>,
        })
      }
    }));
    menu.popup({
      window: remote.getCurrentWindow()
    })
  }

  @autobind()
  swapClusterIconOrder(result: DropResult) {
    if (result.reason === "DROP") {
      const { currentWorkspaceId } = workspaceStore;
      const {
        source: { index: from },
        destination: { index: to },
      } = result
      clusterStore.swapIconOrders(currentWorkspaceId, from, to)
    }
  }

  render() {
    const { className } = this.props;
    const { newContexts } = userStore;
    const clusters = clusterStore.getByWorkspaceId(workspaceStore.currentWorkspaceId);
    return (
      <div className={cssNames("ClustersMenu flex column", className)}>
        <div className="clusters flex column gaps">
          <DragDropContext onDragEnd={this.swapClusterIconOrder}>
            <Droppable droppableId="cluster-menu" type="CLUSTER">
              {(provided: DroppableProvided) => (
                <div
                  ref={provided.innerRef}
                  {...provided.droppableProps}
                >
                  {clusters.map((cluster, index) => {
                    const isActive = cluster.id === clusterStore.activeClusterId;
                    return (
                      <Draggable draggableId={cluster.id} index={index} key={cluster.id}>
                        {(provided: DraggableProvided) => (
                          <div
                            ref={provided.innerRef}
                            {...provided.draggableProps}
                            {...provided.dragHandleProps}
                          >
                            <ClusterIcon
                              key={cluster.id}
                              showErrors={true}
                              cluster={cluster}
                              isActive={isActive}
                              onClick={() => this.showCluster(cluster.id)}
                              onContextMenu={() => this.showContextMenu(cluster)}
                            />
                          </div>
                        )}
                      </Draggable>
                    )}
                  )}
                  {provided.placeholder}
                </div>
              )}
            </Droppable>
          </DragDropContext>
        </div>
        <div className="add-cluster" onClick={this.addCluster}>
          <Tooltip targetId="add-cluster-icon">
            <Trans>Add Cluster</Trans>
          </Tooltip>
          <Icon big material="add" id="add-cluster-icon"/>
          {newContexts.size > 0 && (
            <Badge className="counter" label={newContexts.size} tooltip={<Trans>new</Trans>}/>
          )}
        </div>
        <div className="dynamic-pages">
          {dynamicPages.globalPages.map(({ path, components: { MenuIcon } }) => {
            return <MenuIcon key={path} onClick={() => navigate(path)}/>
          })}
        </div>
      </div>
    );
  }
}<|MERGE_RESOLUTION|>--- conflicted
+++ resolved
@@ -1,4 +1,6 @@
+import type { Cluster } from "../../../main/cluster";
 import "./clusters-menu.scss"
+
 import { remote } from "electron"
 import React from "react";
 import { observer } from "mobx-react";
@@ -9,7 +11,7 @@
 import { workspaceStore } from "../../../common/workspace-store";
 import { ClusterIcon } from "../cluster-icon";
 import { Icon } from "../icon";
-import { autobind, cssNames, IClassName } from "../../utils";
+import { cssNames, IClassName, autobind } from "../../utils";
 import { Badge } from "../badge";
 import { navigate } from "../../navigation";
 import { addClusterURL } from "../+add-cluster";
@@ -18,15 +20,9 @@
 import { Tooltip } from "../tooltip";
 import { ConfirmDialog } from "../confirm-dialog";
 import { clusterIpc } from "../../../common/cluster-ipc";
-<<<<<<< HEAD
-import { clusterViewURL, getMatchedClusterId } from "./cluster-view.route";
-import { DragDropContext, Draggable, DraggableProvided, Droppable, DroppableProvided, DropResult } from "react-beautiful-dnd";
-import { dynamicPages } from "../../../extensions/register-page";
-=======
 import { clusterViewURL } from "./cluster-view.route";
 import { DragDropContext, Droppable, Draggable, DropResult, DroppableProvided, DraggableProvided } from "react-beautiful-dnd";
-import type { Cluster } from "../../../main/cluster";
->>>>>>> 7f6ae6e8
+import { dynamicPages } from "../../../extensions/register-page";
 
 interface Props {
   className?: IClassName;
@@ -154,9 +150,9 @@
           <Tooltip targetId="add-cluster-icon">
             <Trans>Add Cluster</Trans>
           </Tooltip>
-          <Icon big material="add" id="add-cluster-icon"/>
+          <Icon big material="add" id="add-cluster-icon" />
           {newContexts.size > 0 && (
-            <Badge className="counter" label={newContexts.size} tooltip={<Trans>new</Trans>}/>
+            <Badge className="counter" label={newContexts.size} tooltip={<Trans>new</Trans>} />
           )}
         </div>
         <div className="dynamic-pages">
