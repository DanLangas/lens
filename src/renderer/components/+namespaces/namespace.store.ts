--- conflicted
+++ resolved
@@ -4,12 +4,7 @@
 import { Namespace, namespacesApi } from "../../api/endpoints/namespaces.api";
 import { createPageParam } from "../../navigation";
 import { apiManager } from "../../api/api-manager";
-<<<<<<< HEAD
-import { isAllowedResource } from "@common/rbac";
-import { getHostedCluster } from "@common/cluster-store";
-=======
-import { clusterStore, getHostedCluster } from "../../../common/cluster-store";
->>>>>>> 9da349ce
+import { clusterStore, getHostedCluster } from "@common/cluster-store";
 
 const storage = createStorage<string[]>("context_namespaces");
 
