--- conflicted
+++ resolved
@@ -9,16 +9,7 @@
 import { Dock } from "../dock";
 import { getHostedCluster } from "../../../common/cluster-store";
 
-<<<<<<< HEAD
-export interface TabRoute extends RouteProps {
-  title: React.ReactNode;
-  url: string;
-}
-
 export interface MainLayoutProps {
-=======
-interface Props {
->>>>>>> 7f6ae6e8
   className?: any;
   footer?: React.ReactNode;
   headerClass?: string;
