--- conflicted
+++ resolved
@@ -21,12 +21,7 @@
 import { MenuActions } from "../menu/menu-actions";
 import { MenuItem } from "../menu";
 import { Checkbox } from "../checkbox";
-<<<<<<< HEAD
 import { userStore } from "@common/user-store";
-import logger from "@main/logger";
-=======
-import { userStore } from "../../../common/user-store";
->>>>>>> 9da349ce
 
 // todo: refactor, split to small re-usable components
 
