--- conflicted
+++ resolved
@@ -1,20 +1,12 @@
 import type { KubeConfig } from "@kubernetes/client-node";
 import type { Cluster } from "./cluster";
 import type { ContextHandler } from "./context-handler";
-<<<<<<< HEAD
-import { app } from "electron"
-import path from "path"
-import fs from "fs-extra"
-import { dumpConfigYaml, loadConfig } from "../common/kube-helpers"
-import logger from "./logger"
-import { getProxyCertificate } from "./lens-proxy-cert";
-=======
 import { app } from "electron";
 import path from "path";
 import fs from "fs-extra";
 import { dumpConfigYaml, loadConfig } from "../common/kube-helpers";
 import logger from "./logger";
->>>>>>> 31aa3cb5
+import { getProxyCertificate } from "./lens-proxy-cert";
 
 export class KubeconfigManager {
   protected configDir = app.getPath("temp");
@@ -44,11 +36,7 @@
   }
 
   protected resolveProxyUrl() {
-<<<<<<< HEAD
-    return `https://127.0.0.1:${this.port}/${this.cluster.id}`
-=======
-    return `http://127.0.0.1:${this.port}/${this.cluster.id}`;
->>>>>>> 31aa3cb5
+    return `https://127.0.0.1:${this.port}/${this.cluster.id}`;
   }
 
   /**
@@ -65,8 +53,9 @@
       clusters: [
         {
           name: contextName,
+          caData: Buffer.from(getProxyCertificate().cert).toString("base64"),
           server: this.resolveProxyUrl(),
-          skipTLSVerify: true
+          skipTLSVerify: false
         }
       ],
       users: [
