--- conflicted
+++ resolved
@@ -72,14 +72,6 @@
     app.exit();
   });
 
-<<<<<<< HEAD
-=======
-  logger.info(`📡 Checking for app updates`);
-  const updater = new AppUpdater();
-
-  updater.start();
-
->>>>>>> b514e5c8
   registerFileProtocol("static", __static);
 
   await installDeveloperTools();
